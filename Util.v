(* A very useful library *)
Require Export Program.
Require Import Max.

(* Useful for proving things aren't equal *)
Ltac neq :=
  apply right; intro; dependent destruction H;
  match goal with
        [ c : ?e -> False |- False ] => try (apply (c eq_refl))
  end.

(* Provide finite sets, with the name "fin" rather than "t" *)
Require Export Fin.
Definition fin := Fin.t.

(* Decidable equality of elements of the same finite set *)
Require Export EquivDec.
Fixpoint fin_eq {n} (x y : fin n) : {x === y} + {x =/= y}.
  (* Case x = F1 *)
  intros. compute. destruct x.
    (* Case y = F1 *)
    dependent destruction y. apply left. auto.
    (* Case y = FS y' *)
    neq.
  (* Case x = FS x' *)
    (* Case y = F1 *)
    dependent destruction y. neq.
    (* Case y = FS y' *)
      (* Case x' = y' *)
      destruct (fin_eq n x y). apply left. rewrite e. auto.
      (* Case x' <> y' *)
      compute in c. neq.
Defined.

Instance EqFin {n} : EqDec (fin n) eq.
  unfold EqDec. intros. apply fin_eq.
Defined.

(* Decidable equality of elements in arbitrary finite sets ('pointed' types) *)
Instance EqFinPt : EqDec {n : nat & fin n} eq.
  unfold EqDec. compute. intros. destruct x. destruct y.
  (* Case x = x0 *)
  destruct (x == x0). compute in e. dependent destruction e.
    (* Case t = t0 *)
    destruct (t == t0). apply left. rewrite e. auto.
    (* Case t <> t0 *)
    compute in c. neq.
  (* Case x <> x0 *)
  compute in c. neq.
Defined.

(* Solves a False goal if we have bogus equalities *)
Ltac destruct_eq :=
  match reverse goal with
<<<<<<< HEAD
      | [ H : _ = _ |- False] => (inversion H; clear H)
  end.

Ltac deqs := intuition; repeat destruct_eq.

Definition deq_test : forall n, (1 = 1)     ->
                                (2 = 3)     ->
                                (S n = S n) ->
                                ~(4 = 4 /\ 5 = 5).
  deqs.
=======
      | [ H : _ = _   |- _ ] =>               inversion H; clear H
      | [ H : _ === _ |- _ ] => compute in H; inversion H; clear H
      | [ X : ?T, H : forall (_ : ?T), _ = _ |- _ ] => destruct (H X); clear H
  end.

Ltac ddestruct_eq :=
  match reverse goal with
      | [ H : _ = _   |- _ ] =>               rewrite H in *; clear H
      | [ H : _ === _ |- _ ] => compute in H; rewrite H in *; clear H
  end.

Ltac deqs  := intuition; repeat destruct_eq.

Ltac ddeqs := intuition; repeat ddestruct_eq; intuition.

Theorem deqsT1 : forall n, (1 = 1)     ->
                           (2 = 3)     ->
                           (S n = S n) ->
                          ~(4 = 4 /\ 5 = 5).
  deqs.
Qed.

Theorem deqsT2 : (0 === 1) -> False.
  deqs.
Qed.

Theorem ddeqsT1 : forall A (a b c : A), (a = b) -> (b = c) -> (a = c).
  ddeqs.
Qed.

Ltac max_le := repeat (
  match goal with
      (* Annihilate repeated values *)
      | [ |- context[max ?X          ?X         ] ] => rewrite    (max_idempotent X)

      (* Propagate repeated values to the left *)
      | [ |- context[max ?X          (max ?Y ?X)] ] => rewrite    (max_comm  Y X)
      | [ |- context[max ?X          (max ?X ?Y)] ] => rewrite    (max_assoc X X Y)
      | [ |- context[max (max _  ?X) (max ?Y ?X)] ] => rewrite    (max_comm  Y X)
      | [ |- context[max (max ?X ?Y) (max ?Y _ )] ] => rewrite    (max_comm  X Y)
      | [ |- context[max (max ?X ?Y) (max ?X ?Z)] ] => rewrite <- (max_assoc X Y (max X Z))
      | [ |- context[max ?X (max ?Y (max ?X ?Z))] ] => rewrite    (max_assoc Y X Z)
      | [ |- context[max ?X (max (max ?X ?Y) ?Z)] ] => rewrite    (max_assoc X (max X Y) Z)
      | [ |- context[max ?X (max (max ?Y ?X) ?Z)] ] => rewrite    (max_assoc X (max Y X) Z)

      (* Rearrange permutations *)
      (* max (max y x) z <= max (max x z) y *)
      | [ |- max (max ?X ?Y) ?Z <= max (max ?Y ?Z) ?X ] => rewrite <- (max_assoc X Y Z)
      | [ |- max ?X          ?Y <= max ?Y          ?X ] => rewrite    (max_comm  X Y)
  end; auto).

Theorem max_leT1 x y z : max (max x y) (max z y) <= max (max x z) y.
  max_le.
Qed.

Theorem max_leT2 x : max (max (max x x) x) (max x x) = x.
  max_le.
>>>>>>> 7d8e40b0
Qed.<|MERGE_RESOLUTION|>--- conflicted
+++ resolved
@@ -52,18 +52,6 @@
 (* Solves a False goal if we have bogus equalities *)
 Ltac destruct_eq :=
   match reverse goal with
-<<<<<<< HEAD
-      | [ H : _ = _ |- False] => (inversion H; clear H)
-  end.
-
-Ltac deqs := intuition; repeat destruct_eq.
-
-Definition deq_test : forall n, (1 = 1)     ->
-                                (2 = 3)     ->
-                                (S n = S n) ->
-                                ~(4 = 4 /\ 5 = 5).
-  deqs.
-=======
       | [ H : _ = _   |- _ ] =>               inversion H; clear H
       | [ H : _ === _ |- _ ] => compute in H; inversion H; clear H
       | [ X : ?T, H : forall (_ : ?T), _ = _ |- _ ] => destruct (H X); clear H
@@ -121,5 +109,4 @@
 
 Theorem max_leT2 x : max (max (max x x) x) (max x x) = x.
   max_le.
->>>>>>> 7d8e40b0
 Qed.